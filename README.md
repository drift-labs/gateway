# Drift Gateway

Self hosted API gateway to easily interact with Drift V2 Protocol

## Table of Contents
1. [Build & Run](#build--run)
    - [From Source](#from-source)
    - [From Docker](#from-docker)
2. [Usage](#usage)
    - [Environment Variables](#environment-variables)
    - [Delegated Signing Mode](#delegated-signing-mode)
    - [Sub-account Switching](#sub-account-switching)
3. [API Examples](#api-examples)
    - [HTTP API](#http-api)
      - [`GET` Market Info](#get-market-info)
      - [`GET` Orderbook](#get-orderbook)
      - [`GET` Orders](#get-orders)
      - [`GET` Positions](#get-positions)
      - [`GET` Perp Position Info](#get-position-info-perps-only)
      - [`GET` Transaction Events](#get-transaction-events)
      - [`GET` SOL Balance](#get-sol-balance)
      - [`GET` Margin Info](#get-margin-info)
      - [`GET` Leverage](#get-leverage)
      - [`GET` Collateral](#get-collateral)
      - [`POST` Place Orders](#place-orders)
      - [`PATCH` Modify Orders](#modify-orders)
      - [`DELETE` Cancel Orders](#cancel-orders)
      - [`PUT` Atomic Cancel/Modify/Place Orders](#atomic-cancelmodifyplace-orders)
    - [Websocket API](#websocket-api)
      - [Subscribing](#subscribing)
      - [Event Payloads](#event-payloads)

## Build & Run

⚠️ Before starting, ensure a Drift _user_ account is initialized e.g. via the drift app at https://beta.drift.trade (devnet) or https://app.drift.trade

### From Docker

Build the Docker image:

```bash
# NOTE: '--platform linux/x86_64' ensures the correct memory layout at runtime
# for solana program data types

docker build -f Dockerfile . -t drift-gateway --platform linux/x86_64
```

Run the image:

```bash
docker run \
  -e DRIFT_GATEWAY_KEY=<BASE58_SEED> \
  -e RUST_LOG=info \
  -p 8080:8080 \
  drift-gateway https://api.mainnet-beta.solana.com --host 0.0.0.0
```

### From Source

Build:

Supports latest rust stable
⚠️ requires an `x86_64` arch toolchain e.g. `1.81.0-x86_64-unknown-linux-gnu`

```bash
# install libdrift_ffi
curl -L https://github.com/user-attachments/files/17126152/libdrift_ffi_sys.so.zip > ffi.zip &&\
  unzip ffi.zip &&\
  ln -sf libdrift_ffi_sys.so /usr/local/lib

# make a release build from source
CARGO_DRIFT_FFI_PATH='/usr/local/lib' cargo build --release
```

Run:

```bash
# configure the gateway signing key
export DRIFT_GATEWAY_KEY=</PATH/TO/KEY.json | seedBase58>

# '--dev' to toggle devnet markets (default is mainnet)
# ensure the RPC node is also using the matching devnet or mainnet
drift-gateway --dev https://api.devnet.solana.com

# or mainnet
# NB: `api.mainnet-beta.solana.com` is not recommend for production use cases
drift-gateway https://rpc-provider.example.com
```

<<<<<<< HEAD
=======
### From Docker

Use prebuilt image, ghcr.io:
```bash
# authenticate to github container registry
docker login -u <GITHUB_USERNAME> -P <GITHUB_PAT_TOKEN>
# run image
docker run -p 8080:8080 --platform linux/x86_64 ghcr.io/drift-labs/gateway https://rpc-provider.example.com --host 0.0.0.0
```

Build the Docker image:

```bash
# NOTE: '--platform linux/x86_64' ensures the correct memory layout at runtime
# for solana program data types

docker build -f Dockerfile . -t drift-gateway --platform linux/x86_64
```

Run the image:

```bash
docker run -e DRIFT_GATEWAY_KEY=<BASE58_SEED> -p 8080:8080 drift-gateway https://api.mainnet-beta.solana.com --host 0.0.0.0
```

>>>>>>> 800671e1
## Usage

⚠️ Before starting, ensure a Drift _user_ account is initialized e.g. via the drift app at https://beta.drift.trade (devnet) or https://app.drift.trade

### Environment Variables

These runtime environment variables are required:

| Variable            | Description                               | Example Value                |
|---------------------|-------------------------------------------|------------------------------|
| `DRIFT_GATEWAY_KEY` | Path to your key file or seed in Base58. Transactions will be signed with this keypair | `</PATH/TO/KEY.json>` or `seedBase58` |

```bash
Usage: drift-gateway <rpc_host> [--dev] [--host <host>] [--port <port>] [--delegate <delegate>] [--emulate <emulate>]

Drift gateway server

Positional Arguments:
  rpc_host          the solana RPC URL

Options:
  --dev                           run in devnet mode
  --host                          gateway host address
  --port                          gateway port
  --ws-port                       gateway Ws port
  --delegate                      use delegated signing mode, provide the delegators pubkey
  --emulate                       run the gateway in read-only mode for given authority pubkey
  --tx-commitment                 solana commitment level for transaction confirmation [processed|confirmed|finalized] (default: confirmed)
  --commitment                    solana commitment level for state updates [processed|confirmed|finalized] (default: confirmed)
  --default-sub-account-id        default sub-account ID for account related operations (default: 0)
  --verbose                       enable debug logging
  --skip-tx-preflight             skip tx preflight checks
```

### Delegated Signing Mode

Passing the `--delegate <DELEGATOR_PUBKEY>` flag will instruct the gateway to run in delegated signing mode.

In this mode, the gateway will act for `DELEGATOR_PUBKEY` and sub-accounts while signing with the key provided via `DRIFT_GATEWAY_KEY` (i.e delegate key).

Use the drift UI or Ts/Python SDK to assign a delegator key.
see [Delegated Accounts](https://docs.drift.trade/delegated-accounts) for more information.

### Sub-account Switching

By default the gateway will perform all account operations on sub-account 0, you can overwrite this default by setting the `--default-sub-account-id` flag on startup.

A `subAccountId` URL query parameter may be supplied to switch the sub-account per request basis.

e.g `http://<gateway>/v1/orders?subAccountId=3` will return orders for the wallet's sub-account 3

## CU Price & Limits

**CU limit** may be set on transaction request with the query parameter `computeUnitLimit=300000`, the default if unset is `200000`.

**CU price** in micro-lamports may be set on transaction request with the query parameter `computeUnitPrice=1000`, the default if unset is a dynamic value from chain set at 90-th percentile of the local fee market.  

The following error is logged when a tx does not have enough CU limit, increasing the cu limit can fix it or reducing number complexity of the order e..g number of orders/markets per batch.

```bash
"Program dRiftyHA39MWEi3m9aunc5MzRF1JYuBsbn6VPcn33UH failed: exceeded CUs meter at BPF instruction"]), accounts: None, units_consumed: Some(1000), return_data: None }) })
```

**example request**

```bash
$ curl 'localhost:8080/v2/orders?computeUnitLimit=300000&computeUnitPrice=1000' -X POST \
-H 'content-type: application/json' \
-d # { order data ...}
```

## API Examples

Please refer to https://drift-labs.github.io/v2-teacher/ for further examples and reference documentation on various types, fields, and operations available on drift.

### HTTP API

### Get Markets

gets info on all available spot & perp markets

NB: spot marketIndex `0`/USDC is non-tradable

```bash
$ curl localhost:8080/v2/markets
```

**Response**

- `priceStep` smallest order price increment for the market
- `amountStep` smallest order amount increment for the market
- `minOrderSize` minimum order amount for the market
- `initialMarginRatio` collateral required to open position
- `maintenanceMarginRatio` collateral required to maintain position

```json
{
  "spot": [
    {
      "marketIndex": 1,
      "symbol": "SOL",
      "priceStep": "0.0001",
      "amountStep": "0.1",
      "minOrderSize": "0.1",
    }
    // ...
  ],
  "perp": [
    {
      "marketIndex": 0,
      "symbol": "SOL-PERP",
      "priceStep": "0.0001",
      "amountStep": "0.01",
      "minOrderSize": "0.01",
      "initialMarginRatio": "0.1",
      "maintenanceMarginRatio": "0.05"
    }
    // ...
  ]
}
```

## Get Margin Info
Returns the account margin requirements

```bash
$ curl localhost:8080/v2/user/marginInfo
```

**Response**

```json
{
  "initial": "141.414685",
  "maintenance": "132.522189"
}
```

## Get Leverage
Returns the account leverage

```bash
$ curl localhost:8080/v2/leverage
```

**Response**

```json
{
   "leverage" : "0.094489"
}
```

## Get Collateral
Returns the account's maintenance collateral

```bash
$ curl localhost:8080/v2/collateral
```

**Response**

```json
{
   "total":"1661.195815",
   "free":"1653.531255"
}
```

## Get Market Info

Returns market details (perps only)

```bash
$ curl localhost:8080/v2/marketInfo/0
```

**Response**

```json
{
  "openInterest": 662876,
  "maxOpenInterest": 850000
}
```

### Get Orderbook

To query or stream orderbooks via WebSocket, public DLOB servers are available at:

- devnet: `wss://master.dlob.drift.trade/ws`
- mainnet: `wss://dlob.drift.trade/ws`

see https://github.com/drift-labs/dlob-server/blob/master/example/wsClient.ts for usage example

### Get Orders

get all orders

```bash
$ curl localhost:8080/v2/orders
```

get orders by market

```bash
$ curl -X GET \
  -H 'content-type: application/json' \
  -d '{"marketIndex":1,"marketType":"spot"}' \
  localhost:8080/v2/orders
```

**Response**

```json
{
  "orders": [
    {
      "orderType": "limit",
      "marketIndex": 1,
      "marketType": "spot",
      "amount": "-1.100000000",
      "filled": "0.000000000",
      "price": "80.500000",
      "postOnly": true,
      "reduceOnly": false,
      "userOrderId": 101,
      "orderId": 35
    },
    {
      "orderType": "limit",
      "marketIndex": 1,
      "marketType": "perp",
      "amount": "0.005000000",
      "filled": "0.000000000",
      "price": "0.000000",
      "postOnly": true,
      "reduceOnly": false,
      "userOrderId": 103,
      "orderId": 50,
      "oraclePriceOffset": "20.000000"
    }
  ]
}
```

### Get Positions

get all positions

```bash
$ curl localhost:8080/v2/positions
```

get positions by market

```bash
$ curl -X GET \
  -H 'content-type: application/json' \
  -d '{"marketIndex":0,"marketType":"perp"}' \
localhost:8080/v2/positions
```

**Response**

```json
{
  "spot": [
    {
      "amount": "0.400429",
      "type": "deposit",
      "marketIndex": 0
    },
    {
      "amount": "9.971961702",
      "type": "deposit",
      "marketIndex": 1
    }
  ],
  "perp": []
}
```

### Get Position Info (perps only)

get extended position info for perps positions

```bash
# query info for perp market 0
$ curl localhost:8080/v2/positionInfo/0
```

note:
- `unrealizedPnL` is based on the oracle price at time of query
- `unsettledPnl` does not include unsettled funding amounts

**Response**

```json
{
  "amount": "-3.3",
  "averageEntry": "102.2629",
  "marketIndex": 0,
  "liquidationPrice": "213.405881",
  "unrealizedPnl": "-0.305832",
  "unsettledPnl": "2795.32259",
  "oraclePrice": "184.942200"
}
```

### Get Transaction Events

gets the transaction and parses events relevant to the provided user `subAccountId` (default will be used otherwise). Only events relevant to
the provided user will be returned.

```bash
# get events from tx hash 5JuobpnzPzwgdha4d7FpUHpvkinhyXCJhnPPkwRkdAJ1REnsJPK82q7C3vcMC4BhCQiABR4wfdbaa9StMDkCd9y5 for my subAccountId 0
$ curl localhost:8080/v2/transactionEvent/5JuobpnzPzwgdha4d7FpUHpvkinhyXCJhnPPkwRkdAJ1REnsJPK82q7C3vcMC4BhCQiABR4wfdbaa9StMDkCd9y5?subAccountId=0
```

**Response**

A response with a fill belonging to sub-account 0

```json
{
  "events": [
    {
      "fill": {
        "side": "buy",
        "fee": "0.129744",
        "amount": "5",
        "price": "103.7945822",
        "oraclePrice": "102.386992",
        "orderId": 436,
        "marketIndex": 0,
        "marketType": "perp",
        "ts": 1708684880,
        "signature": "5JuobpnzPzwgdha4d7FpUHpvkinhyXCJhnPPkwRkdAJ1REnsJPK82q7C3vcMC4BhCQiABR4wfdbaa9StMDkCd9y5"
      }
    }
  ]
}
```

A response for a transaction not found. You should consider this transaction as dropped after around 5 seconds.

```json
{
  "code": 404,
  "reason": "tx not found: 4Mi32iRCqo2XXPjnV4bywyBpommVmbm5AN4wqbkgGFwDM3bTz6xjNfaomAnGJNFxicoMjX5x3D1b3DGW9xwkY7ms"
}
```

A response for a transaction that was found, but doesn't contain any events for the user

```json
{
  "events": []
}
```

### Get SOL balance
Return the on-chain SOL balance of the transaction signer (`DRIFT_GATEWAY_KEY`)
```bash
$ curl localhost:8080/v2/balance
```

```json
{ "balance": "0.12" }
```

### Place Orders

- use sub-zero `amount` to indicate sell/offer order
- `userOrderId` is a uint in the range 1 <= x <= 255 which can be assigned by the client to help distinguish orders
- `orderType` only "limit" and "market" options are fully supported by the gateway
- `oraclePriceOffset` supported on `"limit"` order types.
  It creates a limit order with a floating price relative to the market oracle price. when supplied the `price` field is ignored.
- `maxTs` order expiration timestamp. NB: expired orders can incur protocol costs

```bash
$ curl localhost:8080/v2/orders -X POST \
-H 'content-type: application/json' \
-d '{
    "orders": [
    {
        "marketIndex": 1,
        "marketType": "spot",
        "amount": -1.23,
        "price": 80.0,
        "postOnly": true,
        "orderType": "limit",
        "userOrderId": 101,
        "reduceOnly": false,
        "maxTs": 1707112301
    },
    {
        "marketIndex": 0,
        "marketType": "perp",
        "amount": 1.23,
        "postOnly": true,
        "orderType": "limit",
        "oraclePriceOffset": 2,
        "userOrderId": 102
    }]
}'
```

Returns solana tx signature on success

### Modify Orders

like place orders but caller must use either `orderId` or `userOrderId` to indicate which order(s) to modify.

- `amount` can be modified to flip the order from long/short to bid/ask
- the order market cannot be modified.

```bash
$ curl localhost:8080/v2/orders -X PATCH \
-H 'content-type: application/json' \
-d '{
    "orders": [{
        "marketIndex": 0,
        "marketType": "perp",
        "amount": -1.1,
        "price": 80.5,
        "userOrderId": 101
    },
    {
        "marketIndex": 1,
        "marketType": "spot",
        "amount": 2.05,
        "price": 61.0,
        "userOrderId": 32
    }]
}'
```

Returns solana tx signature on success

### Cancel Orders

```bash
# cancel all by market id
$ curl localhost:8080/v2/orders -X DELETE -H 'content-type: application/json' -d '{"marketIndex":1,"marketType":"spot"}'
# cancel by order ids
$ curl localhost:8080/v2/orders -X DELETE -H 'content-type: application/json' -d '{"ids":[1,2,3,4]}'
# cancel by user assigned order ids
$ curl localhost:8080/v2/orders -X DELETE -H 'content-type: application/json' -d '{"userIds":[1,2,3,4]}'
# cancel all orders
$ curl localhost:8080/v2/orders -X DELETE
```

Returns solana tx signature on success

### Atomic Cancel/Modify/Place Orders

Atomically cancel, modify, and place orders without possible downtime.
Request format is an embedded cancel modify, and place request

```bash
$ curl localhost:8080/v2/orders/cancelAndPlace -X POST -H 'content-type: application/json' \
-d '{
    "cancel": {
        "marketIndex": 0,
        "marketType": "perp"
    },
    "modify": {
      "orders": [{
            "marketIndex": 0,
            "marketType": "perp",
            "orderId": 555,
            "amount": -0.5,
            "price": 82.0
      }]
    },
    "place": {
        "orders": [
        {
            "marketIndex": 0,
            "marketType": "perp",
            "amount": -1.23,
            "price": 99.0,
            "postOnly": true,
            "orderType": "limit",
            "reduceOnly": false
        }]
    }
}'
```

## WebSocket API

Websocket API is provided for live event streams by default at port `127.0.0.1:1337`

### Subscribing

Subscribe to order and fills updates by a `subAccountId` (`0` is the drift default)

```ts
{"method":"subscribe", "subAccountId":0}
// unsubscribe
{"method":"unsubscribe", "subAccountId":0}
```

### Event Payloads

event payloads can be distinguished by "channel" field and the "data" payload is keyed by the event type

**order cancelled**

```json
{
  "data": {
    "orderCancel": {
      "orderId": 156,
      "ts": 1704777451,
      "signature": "2Cdo5Xgxj6uWY6dnWmuU5a8tH5fKC2K6YUqzVYKgnm8KkMVhPczBZrNEs4VGwEBMhgosifmNjBXSjFMWbGKJiqSz",
      "txIdx": 15
    }
  },
  "channel": "orders",
  "subAccountId": 0
}
```

**order expired**

- if an order's `maxTs` is reached then it can be cancelled by protocol keeper bots, producing the following expired event.

```json
{
  "data": {
    "orderExpire": {
      "orderId": 156,
      "fee": "-0.0012",
      "ts": 1704777451,
      "signature": "2Cdo5Xgxj6uWY6dnWmuU5a8tH5fKC2K6YUqzVYKgnm8KkMVhPczBZrNEs4VGwEBMhgosifmNjBXSjFMWbGKJiqSz"
    }
  },
  "channel": "orders",
  "subAccountId": 0
}
```

**order created**

- auction and trigger fields are only relevant for auction type or trigger type orders respectively.
- `price` is shown as `0` for market and oracle orders.

```json
{
  "data": {
    "orderCreate": {
      "order": {
        "slot": 271243169,
        "price": "0",
        "amount": "0.1",
        "filled": "0",
        "triggerPrice": "0",
        "auctionStartPrice": "0",
        "auctionEndPrice": "0",
        "maxTs": 0,
        "oraclePriceOffset": "2",
        "orderId": 157,
        "marketIndex": 0,
        "orderType": "limit",
        "marketType": "perp",
        "userOrderId": 102,
        "direction": "buy",
        "reduceOnly": false,
        "postOnly": false,
        "auctionDuration": 0
      },
      "ts": 1704777347,
      "signature": "2Cdo5Xgxj6uWY6dnWmuU5a8tH5fKC2K6YUqzVYKgnm8KkMVhPczBZrNEs4VGwEBMhgosifmNjBXSjFMWbGKJiqSz",
      "txIdx": 31
    }
  },
  "channel": "orders",
  "subAccountId": 0
}
```

**order fill**

- `fee`: positive amounts are (maker) rebates

```json
{
  "data": {
    "fill": {
      "side": "sell",
      "fee": "-0.100549",
      "amount": "0.0326",
      "price": "61687",
      "oraclePrice": "61335.477737",
      "orderId": 11198929,
      "marketIndex": 1,
      "marketType": "perp",
      "ts": 1709248100,
      "txIdx": 12,
      "signature": "5xZvkv2Y5nGgpYpitFyzg99AVwqHPwspapjxBFmPygrKWdwPfaBd6Tm3sQEw3k8GsZAd68cJ9cPr89wJ11agWthp",
      "maker": "B24N44F45nq4Sk2gVQqtWG3bfXW2FJKZrVqhhWcxJNv3",
      "makerOrderId": 11198929,
      "makerFee": "-0.100549",
      "taker": "Fii4Aio6rGoa8BDH6mR7JfTWA73FA7No1SNauYEWCoVn",
      "takerOrderId": 40,
      "takerFee": "0.502750"
    }
  },
  "channel": "fills",
  "subAccountId": 1
}
```

**order modify**

Modifying an order produces a cancel event followed by a create event with the same orderId

**order cancel (missing) | experimental**

emitted when a cancel action was requested on an order that did not exist onchain.

this event may be safely ignored, it is added in an effort to help order life-cycle tracking in certain setups.

- one of `userOrderId` or `orderId` will be a non-zero value (dependent on the original tx).

```json
{
  "data": {
    "orderCancelMissing": {
      "userOrderId": 5,
      "orderId": 0,
      "ts": 1704777451,
      "signature": "2Cdo5Xgxj6uWY6dnWmuU5a8tH5fKC2K6YUqzVYKgnm8KkMVhPczBZrNEs4VGwEBMhgosifmNjBXSjFMWbGKJiqSz"
    }
  },
  "channel": "orders",
  "subAccountId": 0
}
```

**funding payment**

settled funding payment event for open perp positions

- `amount` is usdc

```json
{
  "data": {
    "fundingPayment": {
      "amount": "0.005558",
      "marketIndex": 0,
      "ts": 1708664443,
      "signature": "2Cdo5Xgxj6uWY6dnWmuU5a8tH5fKC2K6YUqzVYKgnm8KkMVhPczBZrNEs4VGwEBMhgosifmNjBXSjFMWbGKJiqSz",
      "txIdx": 1
    }
  },
  "channel": "funding",
  "subAccountId": 0
}
```

## Emulation Mode

Passing the `--emulate <EMULATED_PUBBKEY>` flag will instruct the gateway to run in read-only mode.

The gateway will receive all events, positions, etc. as normal but be unable to send transactions.

note therefore `DRIFT_GATEWAY_KEY` is not required to be set.

### Errors

error responses have the following JSON structure:

```json
{
  "code": "<http status code | program error code>",
  "reason": "<explanation>"
}
```

Some endpoints send transactions to the drift program and can return program error codes.
The full list of drift program error codes is available in the [API docs](https://drift-labs.github.io/v2-teacher/#errors)

### Common Errors

`AccountNotFound` usually means the drift user (sub)account has not been initialized.
Use the UI or Ts/Python sdk to initialize the sub-account first.

```json
{
  "code": 500,
  "reason": "AccountNotFound: pubkey=FQHZg9yU2o5uN9ERQyeTNNAMe3JWf13gce2DUj6x2HTv"
}
```

The free \_api.mainnet-beta.solana.com_RPC cannot be used due to rate-limits on `getProgramAccounts` calls

```rust
Some(GetProgramAccounts), kind: Reqwest(reqwest::Error { kind: Status(410), ...
```<|MERGE_RESOLUTION|>--- conflicted
+++ resolved
@@ -36,6 +36,18 @@
 
 ### From Docker
 
+Use prebuilt image, ghcr.io:
+```bash
+# authenticate to github container registry
+docker login -u <GITHUB_USERNAME> -P <GITHUB_PAT_TOKEN>
+# run image
+docker run \
+  -e DRIFT_GATEWAY_KEY=<BASE58_SEED> \
+  -p 8080:8080 \
+  --platform linux/x86_64 \
+  ghcr.io/drift-labs/gateway https://rpc-provider.example.com --host 0.0.0.0
+```
+
 Build the Docker image:
 
 ```bash
@@ -60,6 +72,7 @@
 Build:
 
 Supports latest rust stable
+
 ⚠️ requires an `x86_64` arch toolchain e.g. `1.81.0-x86_64-unknown-linux-gnu`
 
 ```bash
@@ -73,7 +86,6 @@
 ```
 
 Run:
-
 ```bash
 # configure the gateway signing key
 export DRIFT_GATEWAY_KEY=</PATH/TO/KEY.json | seedBase58>
@@ -87,34 +99,6 @@
 drift-gateway https://rpc-provider.example.com
 ```
 
-<<<<<<< HEAD
-=======
-### From Docker
-
-Use prebuilt image, ghcr.io:
-```bash
-# authenticate to github container registry
-docker login -u <GITHUB_USERNAME> -P <GITHUB_PAT_TOKEN>
-# run image
-docker run -p 8080:8080 --platform linux/x86_64 ghcr.io/drift-labs/gateway https://rpc-provider.example.com --host 0.0.0.0
-```
-
-Build the Docker image:
-
-```bash
-# NOTE: '--platform linux/x86_64' ensures the correct memory layout at runtime
-# for solana program data types
-
-docker build -f Dockerfile . -t drift-gateway --platform linux/x86_64
-```
-
-Run the image:
-
-```bash
-docker run -e DRIFT_GATEWAY_KEY=<BASE58_SEED> -p 8080:8080 drift-gateway https://api.mainnet-beta.solana.com --host 0.0.0.0
-```
-
->>>>>>> 800671e1
 ## Usage
 
 ⚠️ Before starting, ensure a Drift _user_ account is initialized e.g. via the drift app at https://beta.drift.trade (devnet) or https://app.drift.trade
